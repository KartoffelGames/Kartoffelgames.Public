--- conflicted
+++ resolved
@@ -559,10 +559,6 @@
         ) :
         TCurrentResult extends { [x in TPropertyKey]: any } ? unknown : // Should not have the key. 
         TValue extends GraphNodeValue<TTokenType, infer TNodeResultValue> ? (
-<<<<<<< HEAD
-            TNodeResultValue extends { [x in TMergeKey]: Array<infer TMergeValue> } ? GraphNode<TTokenType, MergeObjects<TCurrentResult, { [x in TPropertyKey]: Array<TMergeValue> }>> :
-=======
->>>>>>> 1d805b6a
             TNodeResultValue extends { [x in TMergeKey]: infer TMergeValue } ? GraphNode<TTokenType, MergeObjects<TCurrentResult, { [x in TPropertyKey]?: TMergeValue }>> :
             unknown
         ) :
