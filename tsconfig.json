--- conflicted
+++ resolved
@@ -1,59 +1 @@
-<<<<<<< HEAD
-{
-  "compileOnSave": false,
-  "compilerOptions": {
-    "allowUnreachableCode": false,
-    "alwaysStrict": true,
-    "baseUrl": "./",
-    "build": true,
-    "composite": true,
-    "declaration": true,
-    "declarationMap": true,
-    "emitDecoratorMetadata": true,
-    "exactOptionalPropertyTypes": true,
-    "experimentalDecorators": true,
-    "forceConsistentCasingInFileNames": true,
-    "lib": [
-      "ES2022",
-      "DOM"
-    ],
-    "module": "CommonJS",
-    "moduleResolution": "Node",
-    "noEmit": true,
-    "noEmitOnError": true,
-    "noImplicitAny": true,
-    "noImplicitOverride": true,
-    "noImplicitReturns": true,
-    "noImplicitThis": true,
-    "noPropertyAccessFromIndexSignature": true,
-    "noUnusedParameters": true,
-    "removeComments": false,
-    "sourceMap": true,
-    "strictBindCallApply": true,
-    "strictFunctionTypes": true,
-    "strictNullChecks": true,
-    "strictPropertyInitialization": true,
-    "skipLibCheck": true,
-    "target": "ES2022",
-    "useUnknownInCatchVariables": true,
-    "useDefineForClassFields": false,
-    "typeRoots": [
-      "./node_modules/@webgpu/types",
-      "./node_modules/@types"
-    ]
-  },
-  "exclude": [
-    "**/node_modules/*",
-    "node_modules",
-    "**/tmp/*",
-    "tmp",
-    "**/Library/*",
-    "Library"
-  ],
-  "files": [
-    "./environment_settings/module-declaration.d.ts"
-  ]
-}
-=======
-{}
->>>>>>> eff88ae9
+{}